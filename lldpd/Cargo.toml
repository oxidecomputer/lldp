[package]
name = "lldpd"
version = "0.1.0"
edition = "2021"
build = "build.rs"

[features]
dendrite = [ ]
smf = [ "dep:smf-rs" ]

[dependencies]
anyhow.workspace = true
chrono.workspace = true
<<<<<<< HEAD
common.workspace = true
lldpd-api.workspace = true
lldpd-types.workspace = true
protocol.workspace = true
=======
>>>>>>> 98ffa3e6
dpd-client.workspace = true
dropshot.workspace = true
http.workspace = true
lldpd-common.workspace = true
protocol.workspace = true
signal-hook.workspace = true
serde.workspace = true
schemars.workspace = true
slog.workspace = true
structopt.workspace = true
thiserror.workspace = true
tokio.workspace = true
uuid.workspace = true

[target.'cfg(target_os = "illumos")'.dependencies]
dlpi = { git = "https://github.com/oxidecomputer/dlpi-sys" }

[dependencies.smf-rs]
git = "https://github.com/illumos/smf-rs"
branch = "main"
package = "smf"
optional = true

[build-dependencies]
anyhow.workspace = true
cc = "1.0"
bindgen = "0.64"

[build-dependencies.vergen]
version = "8.0"
features = [ "cargo", "git", "git2", "rustc" ]<|MERGE_RESOLUTION|>--- conflicted
+++ resolved
@@ -11,17 +11,12 @@
 [dependencies]
 anyhow.workspace = true
 chrono.workspace = true
-<<<<<<< HEAD
-common.workspace = true
-lldpd-api.workspace = true
-lldpd-types.workspace = true
-protocol.workspace = true
-=======
->>>>>>> 98ffa3e6
 dpd-client.workspace = true
 dropshot.workspace = true
 http.workspace = true
+lldpd-api.workspace = true
 lldpd-common.workspace = true
+lldpd-types.workspace = true
 protocol.workspace = true
 signal-hook.workspace = true
 serde.workspace = true
